--- conflicted
+++ resolved
@@ -1,6 +1,3 @@
-<<<<<<< HEAD
-import { BaseByteBuffer, ByteBuffer, FrozenByteBuffer } from '../common/byte_buffer'
-=======
 /**
  * Copyright 2025 The MOQtail Authors
  *
@@ -17,8 +14,7 @@
  * limitations under the License.
  */
 
-import { ByteBuffer, FrozenByteBuffer, BaseByteBuffer } from '../common/byte_buffer'
->>>>>>> 2c3049e4
+import { BaseByteBuffer, ByteBuffer, FrozenByteBuffer } from '../common/byte_buffer'
 import { Location } from '../common/location'
 import { Tuple } from '../common/tuple'
 import { KeyValuePair } from '../common/pair'
